--- conflicted
+++ resolved
@@ -13,11 +13,8 @@
 - Fix(tui): allow usage of key `Home`/`Pos1` in search lists.
 - Fix(tui): allow usage of key `Home`/`Pos1` and `End` in youtube search list.
 - Fix(server): on linux+mpris, set volume on start instead of only on change.
-<<<<<<< HEAD
 - Fix(server): on rusty backend, behave correctly when a next/previous occurs while a source is pre-fetched.
-=======
 - Fix: due to the Track database re-implementation, a bug where the database could grow with duplicated paths is fixed.
->>>>>>> 6cfe74f1
 
 ### [V0.11.0]
 - Released on: July 1, 2025.
