--- conflicted
+++ resolved
@@ -31,11 +31,8 @@
 - Fix(server): update Media-Controls volume on volume change instead of on tick.
 - Fix(server): update Media-Controls with *new* progress instead of last-tick progress.
 - Fix(server): dont start Media-Controls if not requested (like disabled via config).
-<<<<<<< HEAD
 - Fix(server): dont start Discord IPC if not requested (like disabled via config).
-=======
 - Fix(server): allow podcast feed import/export, and not just say so in the help.
->>>>>>> ac599423
 - Refactor: a lot less cloning and conversions where not necessary.
 - Refactor(server): on backend rusty, clean-up decoding & seeking.
 
