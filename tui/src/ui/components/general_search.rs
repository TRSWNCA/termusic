/**
 * MIT License
 *
 * termusic - Copyright (c) 2021 Larry Hao
 *
 * Permission is hereby granted, free of charge, to any person obtaining a copy
 * of this software and associated documentation files (the "Software"), to deal
 * in the Software without restriction, including without limitation the rights
 * to use, copy, modify, merge, publish, distribute, sublicense, and/or sell
 * copies of the Software, and to permit persons to whom the Software is
 * furnished to do so, subject to the following conditions:
 *
 * The above copyright notice and this permission notice shall be included in all
 * copies or substantial portions of the Software.
 *
 * THE SOFTWARE IS PROVIDED "AS IS", WITHOUT WARRANTY OF ANY KIND, EXPRESS OR
 * IMPLIED, INCLUDING BUT NOT LIMITED TO THE WARRANTIES OF MERCHANTABILITY,
 * FITNESS FOR A PARTICULAR PURPOSE AND NONINFRINGEMENT. IN NO EVENT SHALL THE
 * AUTHORS OR COPYRIGHT HOLDERS BE LIABLE FOR ANY CLAIM, DAMAGES OR OTHER
 * LIABILITY, WHETHER IN AN ACTION OF CONTRACT, TORT OR OTHERWISE, ARISING FROM,
 * OUT OF OR IN CONNECTION WITH THE SOFTWARE OR THE USE OR OTHER DEALINGS IN THE
 * SOFTWARE.
 */
use super::{GSMsg, Id, Msg};

use crate::config::Settings;
use crate::ui::Model;
use anyhow::{anyhow, bail, Result};
use termusicplayback::SharedSettings;
use tui_realm_stdlib::{Input, Table};
use tui_realm_treeview::TREE_INITIAL_NODE;
use tuirealm::command::{Cmd, CmdResult, Direction, Position};
use tuirealm::event::{Key, KeyEvent, KeyModifiers, NoUserEvent};
use tuirealm::props::{Alignment, BorderType, Borders, Color, InputType, TableBuilder, TextSpan};
use tuirealm::{AttrValue, Attribute, Component, Event, MockComponent, State, StateValue};

#[derive(MockComponent)]
pub struct GSInputPopup {
    component: Input,
    source: Source,
}

impl GSInputPopup {
    pub fn new(source: Source, config: &Settings) -> Self {
<<<<<<< HEAD
        Self {
            component: Input::default()
                .background(
                    config
                        .style_color_symbol
                        .library_background()
                        .unwrap_or(Color::Reset),
                )
                .foreground(
                    config
                        .style_color_symbol
                        .library_foreground()
                        .unwrap_or(Color::Magenta),
                )
                .borders(
                    Borders::default()
                        .color(
                            config
                                .style_color_symbol
                                .library_border()
                                .unwrap_or(Color::Magenta),
                        )
                        .modifiers(BorderType::Rounded),
                )
                .input_type(InputType::Text)
                .title(
                    "Search for all episodes from all feeds: (support * and ?)",
                    Alignment::Left,
                ),
            source,
=======
        match source {
            Source::Episode => Self {
                component: Input::default()
                    .background(
                        config
                            .style_color_symbol
                            .library_background()
                            .unwrap_or(Color::Reset),
                    )
                    .foreground(
                        config
                            .style_color_symbol
                            .library_foreground()
                            .unwrap_or(Color::Magenta),
                    )
                    .borders(
                        Borders::default()
                            .color(
                                config
                                    .style_color_symbol
                                    .library_border()
                                    .unwrap_or(Color::Magenta),
                            )
                            .modifiers(BorderType::Rounded),
                    )
                    .input_type(InputType::Text)
                    .title(
                        "Search for all episodes from all feeds: (support * and ?)",
                        Alignment::Left,
                    ),
                source,
            },
            _ => Self {
                component: Input::default()
                    .background(
                        config
                            .style_color_symbol
                            .library_background()
                            .unwrap_or(Color::Reset),
                    )
                    .foreground(
                        config
                            .style_color_symbol
                            .library_foreground()
                            .unwrap_or(Color::Magenta),
                    )
                    .borders(
                        Borders::default()
                            .color(
                                config
                                    .style_color_symbol
                                    .library_border()
                                    .unwrap_or(Color::Magenta),
                            )
                            .modifiers(BorderType::Rounded),
                    )
                    .input_type(InputType::Text)
                    .title("Search for: (support * and ?)", Alignment::Left),
                source,
            },
>>>>>>> c18d7b91
        }
    }
}

impl Component<Msg, NoUserEvent> for GSInputPopup {
    fn on(&mut self, ev: Event<NoUserEvent>) -> Option<Msg> {
        let cmd_result = match ev {
            Event::Keyboard(KeyEvent {
                code: Key::Left, ..
            }) => self.perform(Cmd::Move(Direction::Left)),
            Event::Keyboard(KeyEvent {
                code: Key::Right, ..
            }) => self.perform(Cmd::Move(Direction::Right)),
            Event::Keyboard(KeyEvent {
                code: Key::Home, ..
            }) => self.perform(Cmd::GoTo(Position::Begin)),
            Event::Keyboard(KeyEvent { code: Key::End, .. }) => {
                self.perform(Cmd::GoTo(Position::End))
            }
            Event::Keyboard(KeyEvent {
                code: Key::Delete, ..
            }) => self.perform(Cmd::Cancel),
            Event::Keyboard(KeyEvent {
                code: Key::Backspace,
                ..
            }) => self.perform(Cmd::Delete),
            Event::Keyboard(KeyEvent {
                code: Key::Char(ch),
                modifiers: KeyModifiers::SHIFT | KeyModifiers::NONE,
            }) => self.perform(Cmd::Type(ch)),
            Event::Keyboard(KeyEvent { code: Key::Esc, .. }) => {
                return Some(Msg::GeneralSearch(GSMsg::PopupCloseCancel));
            }
            Event::Keyboard(KeyEvent {
                code: Key::Enter, ..
            }) => self.perform(Cmd::Submit),
            Event::Keyboard(KeyEvent { code: Key::Tab, .. }) => {
                return Some(Msg::GeneralSearch(GSMsg::InputBlur))
            }
            _ => CmdResult::None,
        };
        match cmd_result {
            CmdResult::Changed(State::One(StateValue::String(input_string))) => match self.source {
                Source::Library => {
                    Some(Msg::GeneralSearch(GSMsg::PopupUpdateLibrary(input_string)))
                }
                Source::Playlist => {
                    Some(Msg::GeneralSearch(GSMsg::PopupUpdatePlaylist(input_string)))
                }
                Source::Database => {
                    Some(Msg::GeneralSearch(GSMsg::PopupUpdateDatabase(input_string)))
                }
                Source::Episode => {
                    Some(Msg::GeneralSearch(GSMsg::PopupUpdateEpisode(input_string)))
                }
                Source::Podcast => {
                    Some(Msg::GeneralSearch(GSMsg::PopupUpdatePodcast(input_string)))
                }
            },
            CmdResult::Submit(_) => Some(Msg::GeneralSearch(GSMsg::InputBlur)),

            _ => Some(Msg::None),
        }
    }
}

#[derive(MockComponent)]
pub struct GSTablePopup {
    component: Table,
    source: Source,
    config: SharedSettings,
}
pub enum Source {
    Library,
    Playlist,
    Database,
    Episode,
    Podcast,
}
impl GSTablePopup {
    #[allow(clippy::too_many_lines)]
    pub fn new(source: Source, config: SharedSettings) -> Self {
        let config_r = config.read();
        let title_library = format!(
            "Results:(Enter: locate/{}: load to playlist)",
            config_r.keys.global_right
        );
        let title_playlist = format!(
            "Results:(Enter: locate/{}: play selected)",
            config_r.keys.global_right
        );
        let title_database = format!(
            "Results:( {}: load to playlist)",
            config_r.keys.global_right
        );
        let title_episode = format!(
            "Results:(Enter: locate/{}: load to playlist)",
            config_r.keys.global_right
        );

        let title_podcast = "Results:(Enter: locate)";
        let component = match source {
            Source::Library => Table::default()
                .borders(
                    Borders::default()
                        .color(
                            config_r
                                .style_color_symbol
                                .library_border()
                                .unwrap_or(Color::Magenta),
                        )
                        .modifiers(BorderType::Rounded),
                )
                .background(
                    config_r
                        .style_color_symbol
                        .library_background()
                        .unwrap_or(Color::Reset),
                )
                .foreground(
                    config_r
                        .style_color_symbol
                        .library_foreground()
                        .unwrap_or(Color::Magenta),
                )
                .title(title_library, Alignment::Left)
                .scroll(true)
                .highlighted_color(
                    config_r
                        .style_color_symbol
                        .library_highlight()
                        .unwrap_or(Color::LightBlue),
                )
                .highlighted_str(&config_r.style_color_symbol.library_highlight_symbol)
                .rewind(false)
                .step(4)
                .row_height(1)
                .headers(&["idx", "File name"])
                .column_spacing(3)
                .widths(&[5, 95])
                .table(
                    TableBuilder::default()
                        .add_col(TextSpan::from("Empty result."))
                        .add_col(TextSpan::from("Loading..."))
                        .build(),
                ),

            Source::Playlist => Table::default()
                .borders(
                    Borders::default()
                        .color(
                            config_r
                                .style_color_symbol
                                .library_border()
                                .unwrap_or(Color::Magenta),
                        )
                        .modifiers(BorderType::Rounded),
                )
                .background(
                    config_r
                        .style_color_symbol
                        .library_background()
                        .unwrap_or(Color::Reset),
                )
                .foreground(
                    config_r
                        .style_color_symbol
                        .library_foreground()
                        .unwrap_or(Color::Magenta),
                )
                .title(title_playlist, Alignment::Left)
                .scroll(true)
                .highlighted_color(
                    config_r
                        .style_color_symbol
                        .library_highlight()
                        .unwrap_or(Color::LightBlue),
                )
                .highlighted_str(&config_r.style_color_symbol.library_highlight_symbol)
                .rewind(false)
                .step(4)
                .row_height(1)
                .headers(&["Duration", "Artist", "Title"])
                .column_spacing(3)
                .widths(&[14, 30, 56])
                .table(
                    TableBuilder::default()
                        .add_col(TextSpan::from("Empty result."))
                        .add_col(TextSpan::from("Loading..."))
                        .build(),
                ),
            Source::Database => Table::default()
                .borders(
                    Borders::default()
                        .color(
                            config_r
                                .style_color_symbol
                                .library_border()
                                .unwrap_or(Color::Magenta),
                        )
                        .modifiers(BorderType::Rounded),
                )
                .background(
                    config_r
                        .style_color_symbol
                        .library_background()
                        .unwrap_or(Color::Reset),
                )
                .foreground(
                    config_r
                        .style_color_symbol
                        .library_foreground()
                        .unwrap_or(Color::Magenta),
                )
                .title(title_database, Alignment::Left)
                .scroll(true)
                .highlighted_color(
                    config_r
                        .style_color_symbol
                        .library_highlight()
                        .unwrap_or(Color::LightBlue),
                )
                .highlighted_str(&config_r.style_color_symbol.library_highlight_symbol)
                .rewind(false)
                .step(4)
                .row_height(1)
                .headers(&["Duration", "Artist", "Title"])
                .column_spacing(3)
                .widths(&[14, 30, 56])
                .table(
                    TableBuilder::default()
                        .add_col(TextSpan::from("Empty result."))
                        .add_col(TextSpan::from("Loading..."))
                        .build(),
                ),
            Source::Episode => Table::default()
                .borders(
                    Borders::default()
                        .color(
                            config_r
                                .style_color_symbol
                                .library_border()
                                .unwrap_or(Color::Magenta),
                        )
                        .modifiers(BorderType::Rounded),
                )
                .background(
                    config_r
                        .style_color_symbol
                        .library_background()
                        .unwrap_or(Color::Reset),
                )
                .foreground(
                    config_r
                        .style_color_symbol
                        .library_foreground()
                        .unwrap_or(Color::Magenta),
                )
                .title(title_episode, Alignment::Left)
                .scroll(true)
                .highlighted_color(
                    config_r
                        .style_color_symbol
                        .library_highlight()
                        .unwrap_or(Color::LightBlue),
                )
                .highlighted_str(&config_r.style_color_symbol.library_highlight_symbol)
                .rewind(false)
                .step(4)
                .row_height(1)
                .headers(&["idx", "Episode Title"])
                .column_spacing(3)
                .widths(&[5, 95])
                .table(
                    TableBuilder::default()
                        .add_col(TextSpan::from("Empty result."))
                        .add_col(TextSpan::from("Loading..."))
                        .build(),
                ),
            Source::Podcast => Table::default()
                .borders(
                    Borders::default()
                        .color(
                            config_r
                                .style_color_symbol
                                .library_border()
                                .unwrap_or(Color::Magenta),
                        )
                        .modifiers(BorderType::Rounded),
                )
                .background(
                    config_r
                        .style_color_symbol
                        .library_background()
                        .unwrap_or(Color::Reset),
                )
                .foreground(
                    config_r
                        .style_color_symbol
                        .library_foreground()
                        .unwrap_or(Color::Magenta),
                )
                .title(title_podcast, Alignment::Left)
                .scroll(true)
                .highlighted_color(
                    config_r
                        .style_color_symbol
                        .library_highlight()
                        .unwrap_or(Color::LightBlue),
                )
                .highlighted_str(&config_r.style_color_symbol.library_highlight_symbol)
                .rewind(false)
                .step(4)
                .row_height(1)
                .headers(&["idx", "Podcast Title"])
                .column_spacing(3)
                .widths(&[5, 95])
                .table(
                    TableBuilder::default()
                        .add_col(TextSpan::from("Empty result."))
                        .add_col(TextSpan::from("Loading..."))
                        .build(),
                ),
        };

        drop(config_r);
        Self {
            component,
            source,
            config,
        }
    }
}

impl Component<Msg, NoUserEvent> for GSTablePopup {
    fn on(&mut self, ev: Event<NoUserEvent>) -> Option<Msg> {
        let config = self.config.clone();
        let keys = &config.read().keys;
        let _cmd_result = match ev {
            Event::Keyboard(KeyEvent { code: Key::Esc, .. }) => {
                return Some(Msg::GeneralSearch(GSMsg::PopupCloseCancel))
            }
            Event::Keyboard(keyevent) if keyevent == keys.global_quit.key_event() => {
                return Some(Msg::GeneralSearch(GSMsg::PopupCloseCancel))
            }

            Event::Keyboard(KeyEvent { code: Key::Up, .. }) => {
                self.perform(Cmd::Move(Direction::Up))
            }
            Event::Keyboard(KeyEvent {
                code: Key::Down, ..
            }) => self.perform(Cmd::Move(Direction::Down)),

            Event::Keyboard(keyevent) if keyevent == keys.global_down.key_event() => {
                self.perform(Cmd::Move(Direction::Down))
            }

            Event::Keyboard(keyevent) if keyevent == keys.global_up.key_event() => {
                self.perform(Cmd::Move(Direction::Up))
            }
            Event::Keyboard(KeyEvent {
                code: Key::PageDown,
                ..
            }) => self.perform(Cmd::Scroll(Direction::Down)),
            Event::Keyboard(KeyEvent {
                code: Key::PageUp, ..
            }) => self.perform(Cmd::Scroll(Direction::Up)),
            Event::Keyboard(keyevent) if keyevent == keys.global_goto_top.key_event() => {
                self.perform(Cmd::GoTo(Position::Begin))
            }
            Event::Keyboard(keyevent) if keyevent == keys.global_goto_bottom.key_event() => {
                self.perform(Cmd::GoTo(Position::End))
            }
            Event::Keyboard(KeyEvent { code: Key::End, .. }) => {
                self.perform(Cmd::GoTo(Position::End))
            }
            Event::Keyboard(KeyEvent { code: Key::Tab, .. }) => {
                return Some(Msg::GeneralSearch(GSMsg::TableBlur))
            }

            Event::Keyboard(keyevent) if keyevent == keys.global_right.key_event() => {
                match self.source {
                    Source::Library => {
                        return Some(Msg::GeneralSearch(GSMsg::PopupCloseLibraryAddPlaylist))
                    }
                    Source::Playlist => {
                        return Some(Msg::GeneralSearch(GSMsg::PopupClosePlaylistPlaySelected))
                    }
                    Source::Database => {
                        return Some(Msg::GeneralSearch(GSMsg::PopupCloseDatabaseAddPlaylist))
                    }
                    Source::Episode => {
                        return Some(Msg::GeneralSearch(GSMsg::PopupCloseEpisodeAddPlaylist))
                    }
                    Source::Podcast => return None,
                }
            }
            Event::Keyboard(KeyEvent {
                code: Key::Enter, ..
            }) => match self.source {
                Source::Library => {
                    return Some(Msg::GeneralSearch(GSMsg::PopupCloseOkLibraryLocate))
                }
                Source::Playlist => {
                    return Some(Msg::GeneralSearch(GSMsg::PopupCloseOkPlaylistLocate))
                }
                Source::Database => return Some(Msg::GeneralSearch(GSMsg::PopupCloseCancel)),
                Source::Episode => {
                    return Some(Msg::GeneralSearch(GSMsg::PopupCloseOkEpisodeLocate))
                }
                Source::Podcast => {
                    return Some(Msg::GeneralSearch(GSMsg::PopupCloseOkPodcastLocate))
                }
            },
            _ => CmdResult::None,
        };
        Some(Msg::None)
    }
}

impl Model {
    pub fn general_search_update_show(&mut self, table: Vec<Vec<TextSpan>>) {
        self.app
            .attr(
                &Id::GeneralSearchTable,
                tuirealm::Attribute::Content,
                tuirealm::AttrValue::Table(table),
            )
            .ok();
    }
    pub fn general_search_after_library_select(&mut self) {
        if let Ok(State::One(StateValue::Usize(index))) = self.app.state(&Id::GeneralSearchTable) {
            if let Ok(Some(AttrValue::Table(table))) =
                self.app.query(&Id::GeneralSearchTable, Attribute::Content)
            {
                if let Some(line) = table.get(index) {
                    if let Some(text_span) = line.get(1) {
                        let node = text_span.content.clone();
                        assert!(self
                            .app
                            .attr(
                                &Id::Library,
                                Attribute::Custom(TREE_INITIAL_NODE),
                                AttrValue::String(node),
                            )
                            .is_ok());
                    }
                }
            }
        }
    }

    pub fn general_search_after_library_add_playlist(&mut self) -> Result<()> {
        if let Ok(State::One(StateValue::Usize(index))) = self.app.state(&Id::GeneralSearchTable) {
            if let Ok(Some(AttrValue::Table(table))) =
                self.app.query(&Id::GeneralSearchTable, Attribute::Content)
            {
                if let Some(line) = table.get(index) {
                    if let Some(text_span) = line.get(1) {
                        let text = &text_span.content;
                        self.playlist_add(text)?;
                    }
                }
            }
        }
        Ok(())
    }

    pub fn general_search_after_playlist_select(&mut self) {
        let mut index = 0;
        let mut matched = false;
        if let Ok(State::One(StateValue::Usize(result_index))) =
            self.app.state(&Id::GeneralSearchTable)
        {
            if let Ok(Some(AttrValue::Table(table))) =
                self.app.query(&Id::GeneralSearchTable, Attribute::Content)
            {
                if let Some(line) = table.get(result_index) {
                    if let Some(file_name_text_span) = line.get(3) {
                        let file_name = &file_name_text_span.content;
                        for (idx, item) in self.playlist.tracks().iter().enumerate() {
                            if item.file() == Some(file_name) {
                                index = idx;
                                matched = true;
                            }
                        }
                    }
                }
            }
        }
        if !matched {
            return;
        }
        self.playlist_locate(index);
    }

    pub fn general_search_after_playlist_play_selected(&mut self) {
        let mut index = 0;
        let mut matched = false;
        if let Ok(State::One(StateValue::Usize(result_index))) =
            self.app.state(&Id::GeneralSearchTable)
        {
            if let Ok(Some(AttrValue::Table(table))) =
                self.app.query(&Id::GeneralSearchTable, Attribute::Content)
            {
                if let Some(line) = table.get(result_index) {
                    if let Some(file_name_text_span) = line.get(3) {
                        let file_name = &file_name_text_span.content;
                        for (idx, item) in self.playlist.tracks().iter().enumerate() {
                            if item.file() == Some(file_name) {
                                index = idx;
                                matched = true;
                            }
                        }
                    }
                }
            }
        }
        if !matched {
            return;
        }
        self.playlist_play_selected(index);
    }

    pub fn general_search_after_database_add_playlist(&mut self) -> Result<()> {
        let track = self.general_search_get_info(3)?;
        self.playlist_add(&track)?;
        Ok(())
    }

    #[allow(clippy::cast_possible_wrap)]
    pub fn general_search_after_episode_add_playlist(&mut self) -> Result<()> {
        let episode_id: usize = self.general_search_get_info(2)?.parse()?;
        if let Ok((_podcast_idx, episode_idx)) = self.podcast_find_by_ep_id(episode_id) {
            self.playlist_add_episode(episode_idx)?;
        }
        Ok(())
    }

    pub fn general_search_after_episode_select(&mut self) -> Result<()> {
        let episode_id: usize = self.general_search_get_info(2)?.parse()?;
        if let Ok((podcast_idx, episode_idx)) = self.podcast_find_by_ep_id(episode_id) {
            self.podcast_locate_episode(podcast_idx, episode_idx);
        }
        Ok(())
    }

    pub fn general_search_after_podcast_select(&mut self) -> Result<()> {
        let pod_id: usize = self.general_search_get_info(2)?.parse()?;
        if let Ok(podcast_idx) = self.podcast_find_by_pod_id(pod_id) {
            self.podcast_locate_episode(podcast_idx, 0);
        }
        Ok(())
    }

    pub fn general_search_get_info(&mut self, column: usize) -> Result<String> {
        if let Ok(State::One(StateValue::Usize(index))) = self.app.state(&Id::GeneralSearchTable) {
            if let Ok(Some(AttrValue::Table(table))) =
                self.app.query(&Id::GeneralSearchTable, Attribute::Content)
            {
                let line = table
                    .get(index)
                    .ok_or_else(|| anyhow!("error getting index from table"))?;
                let text_span = line
                    .get(column)
                    .ok_or_else(|| anyhow!("error getting text span"))?;
                return Ok(text_span.content.clone());
            }
        }
        bail!("column cannot find in general search")
    }
}<|MERGE_RESOLUTION|>--- conflicted
+++ resolved
@@ -42,38 +42,6 @@
 
 impl GSInputPopup {
     pub fn new(source: Source, config: &Settings) -> Self {
-<<<<<<< HEAD
-        Self {
-            component: Input::default()
-                .background(
-                    config
-                        .style_color_symbol
-                        .library_background()
-                        .unwrap_or(Color::Reset),
-                )
-                .foreground(
-                    config
-                        .style_color_symbol
-                        .library_foreground()
-                        .unwrap_or(Color::Magenta),
-                )
-                .borders(
-                    Borders::default()
-                        .color(
-                            config
-                                .style_color_symbol
-                                .library_border()
-                                .unwrap_or(Color::Magenta),
-                        )
-                        .modifiers(BorderType::Rounded),
-                )
-                .input_type(InputType::Text)
-                .title(
-                    "Search for all episodes from all feeds: (support * and ?)",
-                    Alignment::Left,
-                ),
-            source,
-=======
         match source {
             Source::Episode => Self {
                 component: Input::default()
@@ -134,7 +102,6 @@
                     .title("Search for: (support * and ?)", Alignment::Left),
                 source,
             },
->>>>>>> c18d7b91
         }
     }
 }
