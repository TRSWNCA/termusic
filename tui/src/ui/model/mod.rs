/**
 * MIT License
 *
 * termusic - Copyright (C) 2021 Larry Hao
 *
 * Permission is hereby granted, free of charge, to any person obtaining a copy
 * of this software and associated documentation files (the "Software"), to deal
 * in the Software without restriction, including without limitation the rights
 * to use, copy, modify, merge, publish, distribute, sublicense, and/or sell
 * copies of the Software, and to permit persons to whom the Software is
 * furnished to do so, subject to the following conditions:
 *
 * The above copyright notice and this permission notice shall be included in all
 * copies or substantial portions of the Software.
 *
 * THE SOFTWARE IS PROVIDED "AS IS", WITHOUT WARRANTY OF ANY KIND, EXPRESS OR
 * IMPLIED, INCLUDING BUT NOT LIMITED TO THE WARRANTIES OF MERCHANTABILITY,
 * FITNESS FOR A PARTICULAR PURPOSE AND NONINFRINGEMENT. IN NO EVENT SHALL THE
 * AUTHORS OR COPYRIGHT HOLDERS BE LIABLE FOR ANY CLAIM, DAMAGES OR OTHER
 * LIABILITY, WHETHER IN AN ACTION OF CONTRACT, TORT OR OTHERWISE, ARISING FROM,
 * OUT OF OR IN CONNECTION WITH THE SOFTWARE OR THE USE OR OTHER DEALINGS IN THE
 * SOFTWARE.
 */
mod update;
mod view;
mod youtube_options;
use crate::ui::Application;
use termusiclib::sqlite::{DataBase, SearchCriteria};
use termusiclib::types::{Id, Msg, SearchLyricState, YoutubeOptions};

#[cfg(feature = "cover")]
use termusiclib::ueberzug::UeInstance;
use termusiclib::{
    config::Settings,
    track::{MediaType, Track},
};

use std::path::PathBuf;
use std::sync::mpsc::{self, Receiver, Sender};
use std::time::{Duration, Instant};
use termusiclib::config::{Keys, StyleColorSymbol};
use termusiclib::podcast::{db::Database as DBPod, Podcast, PodcastFeed, Threadpool};
use termusiclib::songtag::SongTag;
use termusiclib::sqlite::TrackForDB;
// use termusiclib::track::MediaType;
use termusiclib::utils::{get_app_config_path, DownloadTracker};
// use termusicplayback::{GeneralPlayer, PlayerMsg, PlayerTrait};
use anyhow::Result;
use termusicplayback::{PlayerCmd, Playlist};
use tokio::sync::mpsc::UnboundedSender;
use tui_realm_treeview::Tree;
use tuirealm::event::NoUserEvent;
use tuirealm::terminal::TerminalBridge;

#[derive(PartialEq, Eq)]
pub enum TermusicLayout {
    TreeView,
    DataBase,
    Podcast,
}

#[derive(PartialEq, Clone, Eq)]
pub enum ConfigEditorLayout {
    General,
    Color,
    Key1,
    Key2,
}

pub struct Model {
    /// Indicates that the application must quit
    pub quit: bool,
    /// Tells whether to redraw interface
    pub redraw: bool,
    last_redraw: Instant,
    pub app: Application<Id, Msg, NoUserEvent>,
    /// Used to draw to terminal
    pub terminal: TerminalBridge,
    pub path: PathBuf,
    pub tree: Tree,
    pub config: Settings,
    // pub player: GeneralPlayer,
    pub yanked_node_id: Option<String>,
    pub current_song: Option<Track>,
    pub tageditor_song: Option<Track>,
    pub time_pos: i64,
    pub lyric_line: String,
    youtube_options: YoutubeOptions,
    #[cfg(feature = "cover")]
    pub ueberzug_instance: UeInstance,
    pub songtag_options: Vec<SongTag>,
    pub sender_songtag: Sender<SearchLyricState>,
    pub receiver_songtag: Receiver<SearchLyricState>,
    pub viuer_supported: ViuerSupported,
    pub ce_themes: Vec<String>,
    pub ce_style_color_symbol: StyleColorSymbol,
    pub ke_key_config: Keys,
    pub db: DataBase,
    pub db_criteria: SearchCriteria,
    pub db_search_results: Vec<String>,
    pub db_search_tracks: Vec<TrackForDB>,
    pub layout: TermusicLayout,
    pub config_layout: ConfigEditorLayout,
    pub config_changed: bool,
    pub download_tracker: DownloadTracker,
    pub podcasts: Vec<Podcast>,
    pub podcasts_index: usize,
    pub db_podcast: DBPod,
    pub threadpool: Threadpool,
    pub tx_to_main: Sender<Msg>,
    pub rx_to_main: Receiver<Msg>,
    pub podcast_search_vec: Option<Vec<PodcastFeed>>,
    pub playlist: Playlist,
    pub cmd_tx: UnboundedSender<PlayerCmd>,
}

#[derive(Debug)]
pub enum ViuerSupported {
    Kitty,
    ITerm,
    // Sixel,
    NotSupported,
}

impl Model {
    pub async fn new(config: &Settings, cmd_tx: UnboundedSender<PlayerCmd>) -> Self {
        let path = Self::get_full_path_from_config(config);
        let tree = Tree::new(Self::library_dir_tree(&path, config.max_depth_cli));

        let (tx3, rx3): (Sender<SearchLyricState>, Receiver<SearchLyricState>) = mpsc::channel();

        let mut viuer_supported = ViuerSupported::NotSupported;
        if viuer::KittySupport::None != viuer::get_kitty_support() {
            viuer_supported = ViuerSupported::Kitty;
        // } else if viuer::is_sixel_supported() {
        // viuer_supported = ViuerSupported::Sixel;
        } else if viuer::is_iterm_supported() {
            viuer_supported = ViuerSupported::ITerm;
        }
        let db = DataBase::new(config);
        let db_criteria = SearchCriteria::Artist;
        let app = Self::init_app(&tree, config);
        let terminal = TerminalBridge::new().expect("Could not initialize terminal");
        // let player = GeneralPlayer::new(config);
        // let viuer_supported =
        //     viuer::KittySupport::None != viuer::get_kitty_support() || viuer::is_iterm_supported();

        #[cfg(feature = "cover")]
        let ueberzug_instance = UeInstance::default();
        let db_path = get_app_config_path().expect("failed to get podcast db path.");

        let db_podcast = DBPod::connect(&db_path).expect("error connecting to podcast db.");

        let podcasts = db_podcast
            .get_podcasts()
            .expect("failed to get podcasts from db.");
        let threadpool = Threadpool::new(config.podcast_simultanious_download);
        let (tx_to_main, rx_to_main) = mpsc::channel();

        let playlist = Playlist::new(config).unwrap_or_default();
        // This line is required, in order to show the playing message for the first track
        // playlist.set_current_track_index(0);

        Self {
            app,
            quit: false,
            redraw: true,
            last_redraw: Instant::now(),
            tree,
            path,
            terminal,
            config: config.clone(),
            // player,
            yanked_node_id: None,
            // current_song: None,
            tageditor_song: None,
            time_pos: 0,
            lyric_line: String::new(),
<<<<<<< HEAD
            // TODO: Consider making YoutubeOptions async and use async reqwest in YoutubeOptions
            // and avoid this `spawn_blocking` call.
=======
>>>>>>> f34d1b44
            youtube_options: tokio::task::spawn_blocking(YoutubeOptions::default)
                .await
                .expect("Failed to initialize YoutubeOptions in a blocking task due to a panic"),
            #[cfg(feature = "cover")]
            ueberzug_instance,
            songtag_options: vec![],
            sender_songtag: tx3,
            receiver_songtag: rx3,
            viuer_supported,
            ce_themes: vec![],
            ce_style_color_symbol: StyleColorSymbol::default(),
            ke_key_config: Keys::default(),
            db,
            layout: TermusicLayout::TreeView,
            config_layout: ConfigEditorLayout::General,
            db_criteria,
            db_search_results: Vec::new(),
            db_search_tracks: Vec::new(),
            config_changed: false,
            podcasts,
            podcasts_index: 0,
            db_podcast,
            threadpool,
            tx_to_main,
            rx_to_main,
            download_tracker: DownloadTracker::default(),
            podcast_search_vec: None,
            playlist,
            cmd_tx,
            current_song: None,
        }
    }

    pub fn get_full_path_from_config(config: &Settings) -> PathBuf {
        let mut full_path = String::new();
        if let Some(dir) = config.music_dir.get(0) {
            full_path = shellexpand::tilde(dir).to_string();
        }

        if let Some(music_dir) = &config.music_dir_from_cli {
            full_path = shellexpand::tilde(music_dir).to_string();
        };
        PathBuf::from(full_path)
    }

    pub fn init_config(&mut self) {
        if let Err(e) = Self::theme_select_save() {
            self.mount_error_popup(format!("theme save error: {e}"));
        }
        self.mount_label_help();
        self.db.sync_database(&self.path);
        self.playlist_sync();
    }

    /// Initialize terminal
    pub fn init_terminal(&mut self) {
        let original_hook = std::panic::take_hook();
        std::panic::set_hook(Box::new(move |panic| {
            let mut terminal_clone = TerminalBridge::new().expect("Could not initialize terminal");
            let _drop = terminal_clone.disable_raw_mode();
            let _drop = terminal_clone.leave_alternate_screen();
            original_hook(panic);
        }));
        let _drop = self.terminal.enable_raw_mode();
        let _drop = self.terminal.enter_alternate_screen();
        let _drop = self.terminal.clear_screen();
    }

    /// Finalize terminal
    pub fn finalize_terminal(&mut self) {
        let _drop = self.terminal.disable_raw_mode();
        let _drop = self.terminal.leave_alternate_screen();
        let _drop = self.terminal.clear_screen();
    }
    /// Returns elapsed time since last redraw
    pub fn since_last_redraw(&self) -> Duration {
        self.last_redraw.elapsed()
    }
    pub fn force_redraw(&mut self) {
        self.redraw = true;
    }

    pub fn run(&mut self) {
        self.command(&PlayerCmd::GetProgress);
        self.progress_update_title();
        self.lyric_update_title();
    }

    pub fn player_sync_playlist(&mut self) -> Result<()> {
        self.playlist.save()?;
        self.command(&PlayerCmd::ReloadPlaylist);
        Ok(())
    }

    pub fn player_update_current_track_after(&mut self) {
        self.time_pos = 0;
        if let Err(e) = self.update_photo() {
            self.mount_error_popup(format!("update photo error: {e}"));
        };
        self.progress_update_title();
        self.lyric_update_title();
        self.update_playing_song();
    }

    pub fn player_toggle_pause(&mut self) {
        if self.playlist.is_empty() && self.playlist.current_track().is_none() {
            return;
        }

        self.command(&PlayerCmd::TogglePause);
        // self.progress_update_title();
    }

    pub fn player_next(&mut self) {
        self.command(&PlayerCmd::SkipNext);
        self.playlist_sync();
    }

    pub fn player_previous(&mut self) {
        self.command(&PlayerCmd::SkipPrevious);
        self.playlist_sync();
    }

    pub fn command(&mut self, cmd: &PlayerCmd) {
        if let Err(e) = self.cmd_tx.send(cmd.clone()) {
            self.mount_error_popup(format!("error in {cmd:?}: {e}"));
        }
    }

    pub fn is_radio(&self) -> bool {
        if let Some(track) = self.playlist.current_track() {
            if track.media_type == Some(MediaType::LiveRadio) {
                return true;
            }
        }
        false
    }
}<|MERGE_RESOLUTION|>--- conflicted
+++ resolved
@@ -176,11 +176,10 @@
             tageditor_song: None,
             time_pos: 0,
             lyric_line: String::new(),
-<<<<<<< HEAD
+
             // TODO: Consider making YoutubeOptions async and use async reqwest in YoutubeOptions
             // and avoid this `spawn_blocking` call.
-=======
->>>>>>> f34d1b44
+
             youtube_options: tokio::task::spawn_blocking(YoutubeOptions::default)
                 .await
                 .expect("Failed to initialize YoutubeOptions in a blocking task due to a panic"),
